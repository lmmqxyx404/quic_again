--- conflicted
+++ resolved
@@ -1,10 +1,4 @@
 use std::sync::Arc;
-
-<<<<<<< HEAD
-use crate::{endpoint::ConnectError, transport_parameters::TransportParameters};
-=======
-use crate::transport_parameters::TransportParameters;
->>>>>>> 8384be84
 
 /// 1. Cryptography interface based on *ring*
 #[cfg(feature = "ring")]
@@ -32,15 +26,6 @@
 
 /// 2. Client-side configuration for the crypto protocol
 pub trait ClientConfig: Send + Sync {
-    /// Start a client session with this configuration
-    fn start_session(
-        self: Arc<Self>,
-        version: u32,
-        server_name: &str,
-        params: &TransportParameters,
-<<<<<<< HEAD
-    ) -> Result<Box<dyn Session>, ConnectError>;
-=======
-    );
->>>>>>> 8384be84
+    // Start a client session with this configuration
+    fn start_session(self: Arc<Self>, version: u32, server_name: &str);
 }