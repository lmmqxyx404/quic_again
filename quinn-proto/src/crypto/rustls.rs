use crate::{crypto, endpoint::ConnectError};

/// A QUIC-compatible TLS client configuration
///
/// Can be constructed via [`ClientConfig::with_root_certificates()`][root_certs],
/// [`ClientConfig::with_platform_verifier()`][platform] or by using the [`TryFrom`] implementation with a
/// custom [`rustls::ClientConfig`]. A pre-existing `ClientConfig` must have TLS 1.3 support enabled for
/// this to work. 0-RTT support is available if `enable_early_data` is set to `true`.
///
/// [root_certs]: crate::config::ClientConfig::with_root_certificates()
/// [platform]: crate::config::ClientConfig::with_platform_verifier()
pub struct QuicClientConfig {}

impl crypto::ClientConfig for QuicClientConfig {
    fn start_session(
        self: std::sync::Arc<Self>,
        version: u32,
        server_name: &str,
        params: &crate::transport_parameters::TransportParameters,
<<<<<<< HEAD
    ) -> Result<Box<dyn crypto::Session>, ConnectError> {
=======
    ) {
>>>>>>> 8384be84
        todo!()
    }
}<|MERGE_RESOLUTION|>--- conflicted
+++ resolved
@@ -12,16 +12,7 @@
 pub struct QuicClientConfig {}
 
 impl crypto::ClientConfig for QuicClientConfig {
-    fn start_session(
-        self: std::sync::Arc<Self>,
-        version: u32,
-        server_name: &str,
-        params: &crate::transport_parameters::TransportParameters,
-<<<<<<< HEAD
-    ) -> Result<Box<dyn crypto::Session>, ConnectError> {
-=======
-    ) {
->>>>>>> 8384be84
+    fn start_session(self: std::sync::Arc<Self>, version: u32, server_name: &str) {
         todo!()
     }
 }